--- conflicted
+++ resolved
@@ -2,11 +2,6 @@
 
 # verco
 A simple Git/Hg tui client focused on keyboard shortcuts
-<<<<<<< HEAD
-little change
-=======
-another change
->>>>>>> 264fb82b
 
 ## Screenshots
 ![log screen](page/screenshots/log.png)
